--- conflicted
+++ resolved
@@ -15,12 +15,8 @@
 
 # TODO: Write generic dataset downloading and saving script for the user.
 class Dataloader(Dataset):
-<<<<<<< HEAD
-    def __init__(self, data, task, shift=1, preprocess=True, eps=1e-6):
-=======
     def __init__(self, model, data, task, controller, shift=1, preprocess=True, eps=1e-6):
         self.model = model
->>>>>>> 3b8e169e
         self.task = task
         self.controller = controller
         self.shift = shift

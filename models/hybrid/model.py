--- conflicted
+++ resolved
@@ -24,7 +24,6 @@
 from utils.rms_norm import RMSNorm
 from utils.swiglu import SwiGLU
 from tqdm import tqdm
-from torch.nn import MSELoss
 
 
 @dataclass
@@ -318,10 +317,7 @@
         
         attn_layers = int(self.n_layers * self.pct_attn)
         stu_layers = self.n_layers - attn_layers
-<<<<<<< HEAD
-=======
         print(f"No. attn layers={attn_layers}, No. stu layers={stu_layers}")
->>>>>>> 7c8e0329
 
         # Calculate the number of STU layers between each Attention layer
         stu_per_attn = stu_layers // attn_layers if attn_layers !=0 else 0
@@ -333,11 +329,7 @@
         
         # Add any remaining STU layers at the end
         blocks.extend([HybridBlock(self.configs, self.sigma, self.V, self.padded_sl, "STU") for _ in range(stu_layers % stu_per_attn)])
-<<<<<<< HEAD
-            
-=======
         print(blocks)
->>>>>>> 7c8e0329
         self.hybrid = nn.ModuleDict(
             dict(
                 wpe=nn.Embedding(configs.sl, configs.n_embd),
@@ -577,7 +569,7 @@
         print(f"Predicting on {device}.")
         num_traj, total_steps, d_out = targets.size()
         assert init + steps <= total_steps, f"Cannot take more steps than {total_steps}"
-        assert rollout_steps <= steps, f"Cannot roll out for more than total steps"
+        assert rollout_steps <= steps, "Cannot roll out for more than total steps"
 
         # Track model hallucinations
         predicted_steps = torch.zeros(num_traj, steps, d_out, device=device)

--- conflicted
+++ resolved
@@ -25,7 +25,7 @@
 from utils import experiment as exp, optimizer as opt
 from models.transformer.model import Transformer, TransformerConfigs
 from utils.colors import Colors, colored_print
-from utils.dist import set_seed, setup, cleanup
+from utils.dist import setup, cleanup
 
 
 def save_results(
@@ -217,11 +217,7 @@
     # TODO: Add accumulated gradients to this
     # TODO: Make data loader better
     # TODO: Add print statement reporting our batch size and accumulated batch size
-<<<<<<< HEAD
     bsz: int = 8 // world_size
-=======
-    bsz: int = 4 // world_size
->>>>>>> 87318523
     preprocess: bool = True
 
     # TODO: Put in v2 data (no controls)
@@ -307,7 +303,7 @@
 
     # Optimizer hyperparameters
     weight_decay: float = 1e-1
-    max_lr: float = 6e-4
+    max_lr: float = 1.5e-3
     min_lr: float = max_lr * 0.1
     betas = (0.9, 0.95)
     eps = 1e-8

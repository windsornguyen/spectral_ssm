--- conflicted
+++ resolved
@@ -3,20 +3,16 @@
 # File: (Transformer) model.py
 # =============================================================================#
 
-import math
 import torch
 import torch.nn as nn
 
 from dataclasses import dataclass, field
-from einops import rearrange
-from torch.nn import functional as F
 from tqdm import tqdm
 from models.transformer.attn import CausalSelfAttention
 from models.transformer.dilated.dilated_attn import DilatedCausalSelfAttention
 from utils.moe import MoE
 from utils.rms_norm import RMSNorm
 from utils.swiglu import SwiGLU
-from utils.dist_utils import all_gather_func, get_data_parallel_rank, get_data_parallel_world_size
 
 
 @dataclass
@@ -121,7 +117,7 @@
             torch.Tensor: Output tensor
         """
         y = self.fc_1(x)
-        y, gate = y.chunk(2, dim=-1)
+        y, gate = y.chunk(self.chunks, dim=-1)
         y = y * self.silu(gate)
         y = self.fc_2(y)
         return self.dropout(y)
@@ -134,13 +130,9 @@
     def __init__(self, configs):
         super(TransformerBlock, self).__init__()
         self.configs = configs
-        self.attn = self._get_attn_type(configs)
-<<<<<<< HEAD
-        self.rn = RMSNorm(configs.n_embd, eps=configs.rms_norm_eps)
-=======
         self.rn_1 = RMSNorm(configs.n_embd, eps=configs.rms_norm_eps)
         self.rn_2 = RMSNorm(configs.n_embd, eps=configs.rms_norm_eps)
->>>>>>> 7c8e0329
+        self.attn = self._get_attn_type(configs)
 
         self.ffn_1 = MoE(
             configs,
@@ -155,12 +147,9 @@
             return CausalSelfAttention(configs)
 
     def forward(self, x):
-<<<<<<< HEAD
-=======
-        x = self.rn_1(x)
->>>>>>> 7c8e0329
+        x = self.rn_1(x) if not self.configs.dilated_attn else x
         x = x + self.attn(x)
-        x = x + self.ffn_1(self.rn(x))
+        x = x + self.ffn_1(self.rn_2(x))
         return x
 
 class Transformer(nn.Module):
@@ -180,7 +169,7 @@
         if configs.moe:
             print(f"\nMoE?: Enabled | Using {configs.num_experts} experts.")
         else:
-            print(f"\nMoE?: Disabled")
+            print("\nMoE?: Disabled")
 
         self.transformer = nn.ModuleDict(
             dict(
@@ -380,7 +369,7 @@
         num_traj, total_steps, d_out = targets.size()
         _, _, d_in = inputs.size()
         assert init + steps <= total_steps, f"Cannot take more steps than {total_steps}"
-        assert rollout_steps <= steps, f"Cannot roll out for more than total steps"
+        assert rollout_steps <= steps, "Cannot roll out for more than total steps"
 
         # Track model hallucinations
         predicted_steps = torch.zeros(num_traj, steps, d_out, device=device)

--- conflicted
+++ resolved
@@ -163,6 +163,45 @@
         return x
 
 
+class GatedMLP(nn.Module):
+    """
+    Gated Multi-layer perceptron network using SiLU activation.
+
+    Args:
+        configs: Configuration object containing the following attributes:
+            n_embd (int): Input and output embedding dimension.
+            scale (float): Scaling factor for hidden dimension.
+            bias (bool): Whether to use bias in linear layers.
+            dropout (float): Dropout rate.
+    """
+
+    def __init__(self, configs):
+        super().__init__()
+        self.in_features = configs.n_embd
+        self.out_features = configs.n_embd
+        self.hidden_features = int(configs.scale * configs.n_embd)
+
+        self.fc1 = nn.Linear(self.in_features, 2 * self.hidden_features, bias=configs.bias)
+        self.fc2 = nn.Linear(self.hidden_features, self.out_features, bias=configs.bias)
+        self.activation = torch.nn.functional.silu
+        self.dropout = nn.Dropout(configs.dropout)
+
+    def forward(self, x: torch.Tensor) -> torch.Tensor:
+        """
+        Forward pass of the GatedMLP.
+
+        Args:
+            x (torch.Tensor): Input tensor
+
+        Returns:
+            torch.Tensor: Output tensor
+        """
+        y = self.fc1(x)
+        y, gate = y.chunk(2, dim=-1)
+        y = y * self.activation(gate)
+        y = self.fc2(y)
+        return self.dropout(y)
+
 class Block(nn.Module):
     """
     A single block of the spectral SSM model composed of STU and MLP layers.
@@ -177,14 +216,9 @@
     def __init__(self, configs, sigma, V, padded_sl) -> None:
         super(Block, self).__init__()
         self.rn_1 = RMSNorm(configs.n_embd)
-<<<<<<< HEAD
-        self.stu = STU(configs, sigma, V, padded_sl)
-        self.rn_2 = RMSNorm(configs.n_embd)
-=======
         self.rn_2 = RMSNorm(configs.n_embd)
         self.stu = STU(configs, sigma, V, padded_sl)
         self.rn_3 = RMSNorm(configs.n_embd)
->>>>>>> 3b8e169e
         self.mlp = MLP(configs)
 
     def forward(self, x: torch.Tensor) -> torch.Tensor:
@@ -197,16 +231,10 @@
         Returns:
             torch.Tensor: Output tensor
         """
-<<<<<<< HEAD
-        x = x + self.stu(self.rn_1(x))
-        x = x + self.mlp(self.rn_2(x))
-        return x
-=======
         z = self.rn_1(x)
         x = z + self.stu(self.rn_2(x))
         x = x + self.mlp(self.rn_3(x))
         return x + z  
->>>>>>> 3b8e169e
 
 class SpectralSSM(nn.Module):
     """
@@ -284,7 +312,7 @@
             return preds, (loss, metrics)
         else:
             loss = self.loss_fn(preds, targets) if targets is not None else None
-            return preds, (loss,)
+            return preds, loss
 
     def _init_weights(self, module):
         """
@@ -323,19 +351,11 @@
     def estimate_mfu(self, fwdbwd_per_iter: float, dt: float) -> tuple[float, float]:
         """
         Estimate model flops utilization (MFU) in units of A100 bfloat16 peak FLOPS.
-<<<<<<< HEAD
 
         Args:
             fwdbwd_per_iter (float): Number of forward/backward passes per iteration.
             dt (float): Time taken for the iteration.
 
-=======
-
-        Args:
-            fwdbwd_per_iter (float): Number of forward/backward passes per iteration.
-            dt (float): Time taken for the iteration.
-
->>>>>>> 3b8e169e
         Returns:
             tuple[float, float]: Estimated MFU and estimated peak FLOPS.
 
@@ -404,7 +424,6 @@
         """
         n = nearest_power_of_2(T * 2 - 1)
         log_n = math.log2(n)
-<<<<<<< HEAD
 
         fft_flops = 2 * n * log_n * D * E * 2  # rfft and irfft
         filter_flops = 2 * T * D * E  # Spectral filter application
@@ -415,18 +434,6 @@
         """
         Compute FLOPS for compute_ar_y function.
 
-=======
-
-        fft_flops = 2 * n * log_n * D * E * 2  # rfft and irfft
-        filter_flops = 2 * T * D * E  # Spectral filter application
-
-        return int(fft_flops + filter_flops)
-
-    def _compute_ar_y_flops(self, T: int, D: int, k_y: int) -> int:
-        """
-        Compute FLOPS for compute_ar_y function.
-
->>>>>>> 3b8e169e
         Args:
             T (int): Sequence length.
             D (int): Embedding dimension.
@@ -436,19 +443,11 @@
             int: Total FLOPS for ar_y computation.
         """
         return 2 * T * k_y * D * D + T * k_y * D  # Matrix multiplications + additions
-<<<<<<< HEAD
 
     def _compute_swiglu_flops(self, D: int, scale: float, T: int) -> int:
         """
         Compute FLOPS for SwiGLU activation.
 
-=======
-
-    def _compute_swiglu_flops(self, D: int, scale: float, T: int) -> int:
-        """
-        Compute FLOPS for SwiGLU activation.
-
->>>>>>> 3b8e169e
         Args:
             D (int): Embedding dimension.
             scale (float): Scaling factor for hidden dimension.

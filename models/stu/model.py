# ==============================================================================#
<<<<<<< HEAD
# Authors: Windsor Nguyen, Isabel Liu
=======
# Authors: Windsor Nguyen, Isabel Liu, Dwaipayan Saha
>>>>>>> 87318523
# File: model.py
# ==============================================================================#

"""Spectral temporal unit (STU) block."""

import torch
import torch.nn as nn

from dataclasses import dataclass, field
from models.stu.stu_utils import get_top_eigh, compute_ar_u, compute_spectral, compute_ar_y
from utils.swiglu import SwiGLU
from utils.rms_norm import RMSNorm
from tqdm import tqdm
from torch.nn import MSELoss


@dataclass
class SSSMConfigs:
    d_in: int = 37
    d_out: int = 37
    d_proj: int = 29
    n_layers: int = 6
    n_embd: int = 37
    sl: int = 300
    scale: int = 4
    bias: bool = False
    dropout: float = 0.10
    num_eigh: int = 24
    k_u: int = 3  # Number of parametrizable, autoregressive matrices Mᵘ
    k_y: int = 2  # Number of parametrizable, autoregressive matrices Mʸ
    learnable_m_y: bool = True
    alpha: float = 0.9  # 0.9 deemed "uniformly optimal" in the paper
    use_hankel_L: bool = False
    loss_fn: nn.Module = nn.MSELoss()
    controls: dict = field(
        default_factory=lambda: {"task": "mujoco-v3", "controller": "Ant-v1"}
    )


class STU(nn.Module):
    """
    A simple STU (Spectral Transform Unit) layer.

    Args:
        configs: Configuration object containing the following attributes:
            d_in (int): Input dimension.
            d_out (int): Output dimension.
            sl (int): Input sequence length.
            num_eigh (int): Number of spectral filters to use.
            k_u (int): Autoregressive depth on the input sequence.
            k_y (int): Autoregressive depth on the output sequence.
            use_hankel_L (bool): Use the alternative Hankel matrix?
            learnable_m_y (bool): Learn the M_y matrix?
            dropout (float): Dropout rate.
    """

    def __init__(self, configs) -> None:
        super(STU, self).__init__()
        self.device = torch.device("cuda" if torch.cuda.is_available() else "cpu")
        self.d_in = configs.d_in
        self.d_out = configs.d_out
        self.l, self.k = configs.sl, configs.num_eigh
        self.use_hankel_L = configs.use_hankel_L
        self.eigh = get_top_eigh(self.l, self.k, self.use_hankel_L, self.device)
        self.k_u = configs.k_u
        self.k_y = configs.k_y
        self.learnable_m_y = configs.learnable_m_y
        self.dropout = nn.Dropout(configs.dropout)

        # Parameterizable matrix Mᵘ, Mᵠ⁺, and Mᵠ⁻, per section 3
        self.M_u = nn.Parameter(torch.empty(self.k_u, self.d_out, self.d_in))
        self.M_phi_plus = nn.Parameter(torch.empty(self.k, self.d_out, self.d_in))
        self.M_phi_minus = nn.Parameter(torch.empty(self.k, self.d_out, self.d_in))

        # Parametrizable matrix Mʸ Introduced in section 5, equation 5
        if self.learnable_m_y:
            # TODO: Change this to (d_out, k_y, d_out) so that shaping in compute_ar_y is easier
            self.M_y = nn.Parameter(torch.zeros(self.k_y, self.d_out, self.d_out))
        else:
            self.register_buffer("m_y", torch.zeros(self.d_out, self.k_y, self.d_out))
    
        
    def forward(self, inputs: torch.Tensor) -> torch.Tensor:
        """
        Forward pass of the STU layer.

        Args:
            inputs (torch.Tensor): Input tensor of shape (bsz, sl, d_in)

        Returns:
            torch.Tensor: Output tensor of shape (bsz, sl, d_out)
        """
        ar_u = compute_ar_u(self.M_u, inputs)
        M_y = self.M_y if self.learnable_m_y else None
        spectral = compute_spectral(inputs, self.eigh, self.M_phi_plus, self.M_phi_minus, M_y)

        y_t = ar_u + spectral
        if self.learnable_m_y:
            y_t += compute_ar_y(self.M_y, y_t)

        return self.dropout(y_t)


class MLP(nn.Module):
    """
    Simple multi-layer perceptron network using SwiGLU activation.

    Args:
        configs: Configuration object containing the following attributes:
            scale (float): Scaling factor for hidden dimension.
            n_embd (int): Embedding dimension.
            bias (bool): Whether to use bias in linear layers.
            dropout (float): Dropout rate.
    """

    def __init__(self, configs: SSSMConfigs) -> None:
        super(MLP, self).__init__()
        self.h_dim = configs.scale * configs.n_embd
        self.swiglu = SwiGLU(dim=configs.n_embd, h_dim=self.h_dim, bias=configs.bias)
        self.dropout = nn.Dropout(configs.dropout)

    def forward(self, x: torch.Tensor) -> torch.Tensor:
        """
        Forward pass of the MLP.

        Args:
            x (torch.Tensor): Input tensor

        Returns:
            torch.Tensor: Output tensor
        """
        x = self.swiglu(x)
        return self.dropout(x)


class Block(nn.Module):
    """
    A single block of the SSSM model, consisting of STU and MLP layers.

    Args:
        configs: Configuration object for STU and MLP layers
    """

    def __init__(self, configs: SSSMConfigs) -> None:
        super(Block, self).__init__()
        self.rn = RMSNorm(configs.n_embd)
        self.stu = STU(configs)
        self.mlp = MLP(configs)

    def forward(self, x: torch.Tensor) -> torch.Tensor:
        """
        Forward pass of the Block.

        Args:
            x (torch.Tensor): Input tensor

        Returns:
            torch.Tensor: Output tensor
        """
<<<<<<< HEAD
        z = self.rn_1(x)
        x = self.stu(self.rn_2(x))
=======
        # x = x + self.stu(self.rn_1(x))
        # x = x + self.mlp(self.rn_2(x))
        z = x
        x = self.stu(self.rn(x))
>>>>>>> 87318523
        x = x + self.mlp(x)
        return x + z


class SSSM(nn.Module):
    """
    General model architecture based on stacked STU blocks and MLP layers.

    Args:
        configs: Configuration object containing model parameters
    """

    def __init__(self, configs: SSSMConfigs) -> None:
        super(SSSM, self).__init__()
        self.configs = configs
        self.n_layers = configs.n_layers
        self.n_embd = configs.n_embd
        self.d_in = configs.d_in    # TODO: d_in is not exactly the same as n_embd
        self.d_out = configs.d_out
        self.d_proj = configs.d_proj
        self.sl = configs.sl
        self.learnable_m_y = configs.learnable_m_y
        self.alpha = configs.alpha

        self.bias = configs.bias
        self.dropout = configs.dropout
        self.loss_fn = configs.loss_fn
        self.controls = configs.controls

        self.emb = nn.Linear(self.n_embd, self.n_embd)
        self.stu = nn.ModuleDict(
            dict(
                dropout=nn.Dropout(self.dropout),
                hidden=nn.ModuleList([Block(configs) for _ in range(self.n_layers)]),
            )
        )
        self.task_head = nn.Linear(self.n_embd, self.d_proj, bias=self.bias)

        # Initialize all weights
        self.m_x = self.d_out**-0.5
        self.std = self.n_embd**-0.5
        self.apply(self._init_weights)

        # Report the number of parameters
        print("STU Model Parameter Count: %.2fM" % (self.get_num_params() / 1e6,))

    def forward(self, inputs, targets):
        """
        Forward pass of the SSSM model.

        Args:
            inputs (torch.Tensor): Input tensor of shape (bsz, sl, d_in)
            targets (torch.Tensor): Target tensor for loss computation

        Returns:
            Type (ignore due to high variability):
            - Predictions tensor
            - Tuple containing loss and metrics (if applicable)
        """
        _, sl, n_embd = inputs.size()

        x = self.emb(inputs)
        x = self.stu.dropout(x)

        for block in self.stu.hidden:
            x = block(x)
        
        preds = self.task_head(x)

        if self.controls["task"] != "mujoco-v3":
            loss, metrics = (
                self.loss_fn(preds, targets) if targets is not None else (None, None)
            )
            return preds, (loss, metrics)
        else:
            loss = self.loss_fn(preds, targets) if targets is not None else None
            return preds, (loss,)

    def _init_weights(self, module):
        """
        Initialize the weights of the model.

        Args:
            module (nn.Module): The module to initialize.
        """
        if isinstance(module, nn.Linear):
            self.std *= (2 * self.n_layers) ** -0.5
            torch.nn.init.normal_(module.weight, mean=0.0, std=self.std)
            if module.bias is not None:
                torch.nn.init.zeros_(module.bias)
        elif isinstance(module, nn.Embedding):
            torch.nn.init.normal_(module.weight, mean=0.0, std=self.std)
        elif isinstance(module, STU):
            torch.nn.init.uniform_(module.M_u, -self.m_x, self.m_x)
            torch.nn.init.xavier_normal_(module.M_phi_plus)
            torch.nn.init.xavier_normal_(module.M_phi_minus)

            # Initialize Mʸ₂ = α * I, page 8.
            if self.learnable_m_y and module.k_y > 1:
                with torch.no_grad():
                    module.M_y[1, :, :] = self.alpha * torch.eye(module.d_out)

    def get_num_params(self, non_embedding=True):
        """
        Return the number of parameters in the model.

        Args:
            non_embedding (bool, optional):
            Whether to exclude the positional embeddings (if applicable).
            Defaults to True.

        Returns:
            int: The number of parameters in the model.
        """
        num_params = sum(p.numel() for p in self.parameters())
        return num_params

    # TODO: Not sure when/where this could be used, but we'd like to use it!
    # TODO: Also need to fix this function to make sure it's correct.
    def estimate_mfu(self, fwdbwd_per_iter, dt):
        """Estimate model flops utilization (MFU) in units of A100 bfloat16 peak FLOPS"""
        # first estimate the number of flops we do per iteration.
        # see PaLM paper Appendix B as ref: https://arxiv.org/abs/2204.02311
        N = self.get_num_params()
        cfg = self.configs
        L, D, E, T = cfg.num_layers, cfg.n_embd, cfg.num_eigh, cfg.input_len

        # Embedding layers
        embed_flops = 2 * D * T

        # STU blocks
        stu_block_flops = 0
        for _ in range(L):
            # Layer normalization
            stu_block_flops += 2 * D * T  # ln_1 and ln_2

            # STU layer
            stu_block_flops += 2 * E * D * T  # Compute x_tilde
            stu_block_flops += 2 * D * E * D  # Apply m_phi matrix

            # MLP layer
            stu_block_flops += 2 * D * cfg.scale * D  # c_fc
            stu_block_flops += cfg.scale * D  # GELU activation
            stu_block_flops += 2 * cfg.scale * D * D  # c_proj

        # Final layer normalization
        final_ln_flops = 2 * D * T  # ln_f

        # Language model head
        lm_head_flops = 2 * D * cfg.vocab_size

        flops_per_iter = embed_flops + stu_block_flops + final_ln_flops + lm_head_flops
        flops_per_fwdbwd = flops_per_iter * fwdbwd_per_iter

        # Express flops throughput as ratio of A100 bfloat16 peak flops
        flops_achieved = flops_per_fwdbwd / dt  # per second
        flops_promised = 312e12  # A100 GPU bfloat16 peak flops is 312 TFLOPS
        mfu = flops_achieved / flops_promised
        return mfu

    # TODO: Also need to fix this function to make sure it's correct.
    def flops_per_token(self):
        """Estimate the number of floating-point operations per token."""
        flops = 0
        cfg = self.configs

        # Embedding layers
        flops += 2 * cfg.n_embd * cfg.block_size  # wte and wpe embeddings

        # STU blocks
        for _ in range(cfg.num_layers):
            # Layer normalization
            flops += 2 * cfg.n_embd * cfg.block_size  # ln_1 and ln_2

            # STU layer
            flops += 2 * cfg.num_eigh * cfg.n_embd * cfg.block_size  # Compute x_tilde
            flops += 2 * cfg.n_embd * cfg.num_eigh * cfg.n_embd  # Apply m_phi matrix

            # MLP layer
            flops += 2 * cfg.n_embd * cfg.scale * cfg.n_embd  # c_fc
            flops += cfg.scale * cfg.n_embd  # GELU activation
            flops += 2 * cfg.scale * cfg.n_embd * cfg.n_embd  # c_proj

        # Final layer normalization
        flops += 2 * cfg.n_embd * cfg.block_size  # ln_f

        # Language model head
        flops += 2 * cfg.n_embd * cfg.vocab_size

        return flops

    def predict_states(
        self,
        inputs: torch.Tensor,
        targets: torch.Tensor,
        init: int = 950,
        steps: int = 50,
        rollout_steps: int = 20,
        window_size: int = 900,
    ) -> tuple[
        torch.Tensor,
        tuple[
            torch.Tensor, dict[str, torch.Tensor], torch.Tensor, dict[str, torch.Tensor]
        ],
    ]:
        """
        Perform autoregressive prediction with optional periodic grounding to true targets.

        Args:
            inputs (torch.Tensor): Input tensor of shape (num_traj, total_steps, d_in)
            targets (torch.Tensor): Target tensor of shape (num_traj, total_steps, d_out)
            init (int): Index of the initial state to start the prediction
            steps (int): Number of steps to predict

        Returns:
        tuple: Contains the following elements:
            - preds (torch.Tensor): Predictions of shape (num_traj, total_steps, d_out)
            - tuple:
                - avg_loss (torch.Tensor): Scalar tensor with the average loss
                - traj_losses (torch.Tensor): Losses for each trajectory and step, shape (num_traj, steps)
        """
        device = next(self.parameters()).device
        print(f"Predicting on {device}.")
        num_traj, _, d_out = targets.size()

        # To track what the model hallucinates
        hallucinated_steps = torch.zeros(num_traj, steps, d_out, device=device)

        # To track the MSE loss between rollout vs ground truth for each trajectory
        traj_losses = torch.zeros(num_traj, steps, device=device)

        for step in tqdm(range(steps), desc="Predicting", unit="step"):
            current_step = init + step # Start at init
            window_start = current_step - window_size

            # Predict the next state using a fixed window size of inputs
            step_preds, (_, _) = self.forward(
                inputs[:, window_start:current_step], targets[:, window_start:current_step]
            )

            # Calculate the mean loss of the last rollout_steps predictions
            rollout_preds = step_preds[:, -rollout_steps:, :]
            rollout_ground_truths = targets[:, (current_step + 1 - rollout_steps) : (current_step + 1), :]
            mse_loss = MSELoss()
            traj_losses[:, step] = mse_loss(rollout_preds, rollout_ground_truths)

            # Store the last prediction step for plotting
            hallucinated_steps[:, step] = step_preds[:, -1].squeeze(1)

            # # Concatenate the autoregressive predictions of states and the ground truth actions
            # next_action = inputs[:, current_step:current_step+1, -(d_in - d_out):]
            # next_input = torch.cat([next_input, next_action], dim=2)
            # ar_inputs = torch.cat([ar_inputs, next_input], dim=1)

        avg_loss = traj_losses.mean()
        return hallucinated_steps, (avg_loss, traj_losses)<|MERGE_RESOLUTION|>--- conflicted
+++ resolved
@@ -1,9 +1,5 @@
 # ==============================================================================#
-<<<<<<< HEAD
 # Authors: Windsor Nguyen, Isabel Liu
-=======
-# Authors: Windsor Nguyen, Isabel Liu, Dwaipayan Saha
->>>>>>> 87318523
 # File: model.py
 # ==============================================================================#
 
@@ -149,8 +145,9 @@
 
     def __init__(self, configs: SSSMConfigs) -> None:
         super(Block, self).__init__()
-        self.rn = RMSNorm(configs.n_embd)
+        self.rn_1 = RMSNorm(configs.n_embd)
         self.stu = STU(configs)
+        self.rn_2 = RMSNorm(configs.n_embd)
         self.mlp = MLP(configs)
 
     def forward(self, x: torch.Tensor) -> torch.Tensor:
@@ -163,15 +160,8 @@
         Returns:
             torch.Tensor: Output tensor
         """
-<<<<<<< HEAD
         z = self.rn_1(x)
         x = self.stu(self.rn_2(x))
-=======
-        # x = x + self.stu(self.rn_1(x))
-        # x = x + self.mlp(self.rn_2(x))
-        z = x
-        x = self.stu(self.rn(x))
->>>>>>> 87318523
         x = x + self.mlp(x)
         return x + z
 
@@ -274,14 +264,9 @@
                 with torch.no_grad():
                     module.M_y[1, :, :] = self.alpha * torch.eye(module.d_out)
 
-    def get_num_params(self, non_embedding=True):
+    def get_num_params(self):
         """
         Return the number of parameters in the model.
-
-        Args:
-            non_embedding (bool, optional):
-            Whether to exclude the positional embeddings (if applicable).
-            Defaults to True.
 
         Returns:
             int: The number of parameters in the model.

# =============================================================================#
# Authors: Isabel Liu, Windsor Nguyen
# File: train.py
# =============================================================================#

"""Training loop for STU sequence prediction."""

import argparse
from datetime import datetime
import os

import numpy as np
import torch
import torch.distributed as dist
from safetensors.torch import load_file, save_file
from safetensors import safe_open
from torch.nn.parallel import DistributedDataParallel as DDP
from tqdm import tqdm
from time import time

from torch.nn import MSELoss
from losses.loss_ant import AntLoss
from losses.loss_cheetah import HalfCheetahLoss
from losses.loss_walker import Walker2DLoss
from losses.loss_cartpole import CartpoleLoss
from utils.dataloader import get_dataloader, split_data
from utils import experiment as exp, optimizer as opt
from models.stu.model import SSSM, SSSMConfigs
from utils.colors import Colors, colored_print
from utils.dist import setup, cleanup


def save_results(
    task, ctrl, data, name, ts, directory="results", prefix="sssm", meta=None
):
    """
    Save data to a file with enhanced flexibility and metadata support.

    Args:
        task (str): Task name.
        ctrl (str): Controller name.
        data (list or dict): Data to save.
        name (str): Data category name.
        ts (str): Timestamp.
        dir (str): Base directory for saving files.
        prefix (str): File name prefix.
        meta (dict): Additional metadata to save.

    Returns:
        str: Path of the saved file.
    """
    path = os.path.join(directory, task, prefix)
    os.makedirs(path, exist_ok=True)

    fname = f"{prefix}-{ctrl}-{name}-{ts}.txt"
    fpath = os.path.join(path, fname)

    with open(fpath, "w") as f:
        if meta:
            for k, v in meta.items():
                f.write(f"# {k}: {v}\n")
            f.write("\n")

        if isinstance(data, dict):
            for k, v in data.items():
                f.write(f"# {k}\n")
                for item in v:
                    f.write(f"{item}\n")
                f.write("\n")
        else:
            for item in data:
                f.write(f"{item}\n")

    print(f"Data saved to {fpath}")
    return fpath


# Example: `torchrun -m --nproc_per_node=1 models.stu.train --controller Ant-v1 --task mujoco-v3`
def main() -> None:
    torch.set_float32_matmul_precision("high")  # Enable CUDA TensorFloat-32

    # Process command line flags
    parser = argparse.ArgumentParser(
        description="Training script for sequence prediction"
    )
    parser.add_argument(
        "--controller",
        type=str,
        default="Ant-v1",
        choices=["Ant-v1", "HalfCheetah-v1", "Walker2D-v1", "CartPole-v1"],
        help="Controller to use for the MuJoCo environment. Defaults to Ant-v1.",
    )
    parser.add_argument(
        "--task",
        type=str,
        default="mujoco-v3",
        choices=[
            "mujoco-v1",  # Predict state trajectories, incl. controls as input
            "mujoco-v2",  # Predict state trajectories, w/o incl. controls as input
            "mujoco-v3",  # Predict state trajectories using a unified representation
        ],
        help="Task to train on. Defaults to mujoco-v3.",
    )
    parser.add_argument(
        "--della",
        type=bool,
        default=True,
        help="Training on the Princeton Della cluster. Defaults to True.",
        # NOTE: You MUST run with `torchrun` for this to work in the general setting.
    )
    args = parser.parse_args()

    controller = args.controller
    task = {
        "mujoco-v1": args.task == "mujoco-v1",
        "mujoco-v2": args.task == "mujoco-v2",
        "mujoco-v3": args.task == "mujoco-v3",
    }

    # Defaults specific to the Princeton HPC cluster; modify to your own setup.
    # device, local_rank, rank, world_size, num_workers, main_process = setup(args)
    device, local_rank, rank, world_size, main_process = setup(args)

    if main_process:
        colored_print(
            "\nLyla: Greetings! I'm Lyla, your friendly neighborhood AI training assistant.",
            Colors.OKBLUE,
        )

    # Prepare directories for training and plotting
    checkpoint_dir: str = "checkpoints"
    if main_process:
        if not os.path.exists(checkpoint_dir):
            os.makedirs(checkpoint_dir, exist_ok=True)
        if not os.path.exists("results/"):
            os.makedirs("results/")

    # Shared hyperparameters
    # TODO: Make these argparse arguments eventually else default to these.
    n_layers: int = 6
    scale: int = 2
    bias: bool = False
    dropout: float = 0.10
    num_eigh: int = 24
    k_y: int = 2
    k_u: int = 3
    learnable_m_y: bool = True
    alpha: float = 0.9  # 0.9 deemed "uniformly optimal" in the paper
    use_hankel_L: bool = False

    if not task["mujoco-v3"]:
        if controller == "Ant-v1":
            loss_fn = AntLoss()
        elif controller == "HalfCheetah-v1":
            loss_fn = HalfCheetahLoss()
        elif controller == "Walker2D-v1":
            loss_fn = Walker2DLoss()
        elif controller == "CartPole-v1":
            loss_fn = CartpoleLoss()
        else:
            loss_fn = None
    else:
        loss_fn = MSELoss()

    # Task-specific hyperparameters
    if task["mujoco-v1"]:
        n_embd: int = 24 if controller != "Ant-v1" else 37
        d_in = n_embd  # TODO: d_in is not exactly the same as n_embd
        d_out = d_in    # before projection d_in = d_out
        d_proj: int = 18 if controller != "Ant-v1" else 29
        sl: int = 900

        configs = SSSMConfigs(
            n_layers=n_layers,
            n_embd=n_embd,
            d_in=d_in,
            d_out=d_out,
            d_proj=d_proj,
            sl=sl,
            scale=scale,
            bias=bias,
            dropout=dropout,
            num_eigh=num_eigh,
            k_u=k_u,
            k_y=k_y,
            learnable_m_y=learnable_m_y,
            alpha=alpha,
            use_hankel_L=use_hankel_L,
            loss_fn=loss_fn,
            controls={"task": "mujoco-v1", "controller": controller},
        )

    elif task["mujoco-v2"]:
        n_embd: int = 29 if controller == "Ant-v1" else (4 if controller == "CartPole-v1" else 18)
        d_in = n_embd  # TODO: d_in is not exactly the same as n_embd
        d_out = n_embd
<<<<<<< HEAD
        sl: int = 1_000 if controller != "CartPole-v1" else 450
=======
        d_proj = n_embd
        sl: int = 900
>>>>>>> 87318523
        configs = SSSMConfigs(
            n_layers=n_layers,
            n_embd=n_embd,
            d_in=d_in,
            d_out=d_out,
            d_proj=d_proj,
            sl=sl,
            scale=scale,
            bias=bias,
            dropout=dropout,
            num_eigh=num_eigh,
            k_u=k_u,
            k_y=k_y,
            learnable_m_y=learnable_m_y,
            alpha=alpha,
            use_hankel_L=use_hankel_L,
            loss_fn=loss_fn,
            controls={"task": "mujoco-v2", "controller": controller},
        )

    elif task["mujoco-v3"]:
        RESNET_D_OUT: int = 512  # ResNet-18 output dim
        RESNET_FEATURE_SIZE: int = 1
        d_out: int = RESNET_D_OUT * RESNET_FEATURE_SIZE**2
        n_embd = d_out
        d_in = n_embd  # TODO: d_in is not exactly the same as n_embd
        d_proj = n_embd
        sl: int = 300

        configs = SSSMConfigs(
            n_layers=n_layers,
            n_embd=n_embd,
            d_in=d_in,
            d_out=d_out,
            d_proj=d_proj,
            sl=sl,
            scale=scale,
            bias=bias,
            dropout=dropout,
            num_eigh=num_eigh,
            k_u=k_u,
            k_y=k_y,
            learnable_m_y=learnable_m_y,
            alpha=alpha,
            use_hankel_L=use_hankel_L,
            loss_fn=loss_fn,
            controls={"task": "mujoco-v3", "controller": controller},
        )

    model = SSSM(configs).to(device)
    # model = torch.compile(model)
    if world_size > 1:
        model = DDP(model, device_ids=[local_rank], gradient_as_bucket_view=True)
    stu_model = model.module if world_size > 1 else model

    # Data loader hyperparameters
<<<<<<< HEAD
    bsz: int = 8
=======
    bsz: int = 4
>>>>>>> 87318523
    preprocess: bool = True

    # TODO: Put in v2 data (no controls)
    mujoco_v1_base = f"data/mujoco-v1/{args.controller}/"
    mujoco_v2_base = f"data/mujoco-v2/{args.controller}/"
    mujoco_v3_base = f"data/mujoco-v3/{args.controller}/"

    # Initialize dataset variable
    dataset = None

    # Handle mujoco-v1 and mujoco-v2 tasks
    if args.task in ["mujoco-v1", "mujoco-v2"]:
        base_path = mujoco_v1_base if args.task == "mujoco-v1" else mujoco_v2_base
        train_data = {
            "inputs": f"{base_path}/train_inputs.npy",
            "targets": f"{base_path}/train_targets.npy",
        }
        val_data = {
            "inputs": f"{base_path}/val_inputs.npy",
            "targets": f"{base_path}/val_targets.npy",
        }
    elif args.task == "mujoco-v3":
        dataset = torch.load(
            f"{mujoco_v3_base}{args.controller}_ResNet-18.pt", map_location=device
        )
        train_data, val_data = split_data(dataset)
    else:
        raise ValueError("Invalid task")

    # TODO: May need to condition the dataloader shift on mujoco-v3 task only?
    shift = 1
    train_loader = get_dataloader(
        data=train_data,
        task=args.task,
        bsz=bsz,
        shift=shift,
        preprocess=preprocess,
        shuffle=True,
        pin_memory=True,
        distributed=world_size > 1,
        rank=local_rank,
        world_size=world_size,
        device=device,
    )

    val_loader = get_dataloader(
        data=val_data,
        task=args.task,
        bsz=bsz,
        shift=shift,
        preprocess=preprocess,
        shuffle=False,
        pin_memory=True,
        distributed=world_size > 1,
        rank=local_rank,
        world_size=world_size,
        device=device,
    )

    # General training hyperparameters
    training_stu = True
    num_epochs: int = 3
    steps_per_epoch = len(train_loader)
    num_steps: int = steps_per_epoch * num_epochs
    dilation: int = 1
    warmup_steps: int = num_steps // 8
    eval_period: int = num_steps // 16

    if main_process:
        colored_print(f"\nUsing batch size: {bsz}", Colors.OKCYAN)
        colored_print(f"Number of epochs: {num_epochs}", Colors.OKCYAN)
        colored_print(f"Steps per epoch: {steps_per_epoch}", Colors.OKCYAN)
        colored_print(f"=> Number of training steps: {num_steps}", Colors.OKCYAN)

    # General training variables
    patient_counter = 0
    best_val_loss = float("inf")
    best_model_step = 0
    best_checkpoint = None

    # Number of non-improving eval periods before early stopping
    patience: int = 10

    # Optimizer hyperparameters
    weight_decay: float = 1e-1
    max_lr: float = 6e-4
    min_lr: float = max_lr * 0.1
    
    # Adam hyperparameters, per the GPT-3 paper
    betas = (0.9, 0.95)
    eps = 1e-8
    use_amsgrad = False
    optimizer_settings = (
        warmup_steps,
        num_steps,
        max_lr,
        min_lr,
        betas,
        eps,
        weight_decay,
        use_amsgrad,
    )

    training_run = exp.Experiment(
        model=stu_model,
        task=task,
        loss_fn=loss_fn,
        bsz=bsz,
        sl=sl,
        optimizer_settings=optimizer_settings,
        training_stu=training_stu,
        world_size=world_size,
        main_process=main_process,
        device=device,
    )

    # Lists to store losses and metrics
    train_losses = []
    val_losses = []
    val_time_steps = []
    grad_norms = []

    if not task["mujoco-v3"]:
        metric_losses = {
            "coordinate_loss": [],
            "orientation_loss": [],
            "angle_loss": [],
            "coordinate_velocity_loss": [],
            "angular_velocity_loss": [],
        }

    if main_process:
        msg = f"\nLyla: We'll be training the SSSM model on the {args.task} task with {controller}."
        if world_size > 1:
            colored_print(
                f"{msg} {device} on rank {rank + 1}/{world_size}"
                f" utilizing {world_size} distributed processes.",
                Colors.HEADER,
            )
        else:
            colored_print(f"{msg} {device} today.", Colors.OKCYAN)

    # Training loop
    timestamp = datetime.now().strftime("%Y-%m-%d-%H-%M-%S")
    for epoch in range(num_epochs):
        for step, (inputs, targets) in enumerate(train_loader):
            relative_step = epoch * steps_per_epoch + step
            last_step = relative_step == num_steps - 1

            # Perform a training step
            train_results = training_run.step(inputs, targets, relative_step)
            train_losses.append(train_results["loss"])
            grad_norms.append(train_results["grad_norm"])

            if not task["mujoco-v3"]:
                for k, v in train_results.items():
                    if k in metric_losses:
                        metric_losses[k].append(v)

            # Periodically evaluate the model on validation set
            if relative_step % (eval_period // dilation) == 0 or last_step:
                if main_process:
                    colored_print(
                        f"\nLyla: Evaluating the SSSM model at step {relative_step}.",
                        Colors.OKCYAN,
                    )
                val_metrics = training_run.evaluate(val_loader)

                val_losses.append(val_metrics["loss"])
                val_time_steps.append(relative_step)

                if main_process:
                    colored_print(
                        f"\nValidation Loss: {val_metrics['loss']:.4f}.",
                        Colors.OKCYAN,
                    )

                    if val_metrics["loss"] < best_val_loss:
                        best_val_loss = val_metrics["loss"]
                        best_model_step = relative_step
                        patient_counter = 0

                        # Construct paths for model checkpoint and extra info
                        model_checkpoint = f"sssm-{controller}-model_step-{relative_step}-{timestamp}.pt"
                        model_path = os.path.join(checkpoint_dir, model_checkpoint)

                        extra_info = f"sssm-{controller}-other_step-{relative_step}-{timestamp}.pt"
                        extra_info_path = os.path.join(checkpoint_dir, extra_info)

                        best_checkpoint = (model_checkpoint, extra_info)

                        # Save model state dict using safetensors
                        save_file(training_run.model.state_dict(), model_path)

                        # Save optimizer state and other metadata using torch.save
                        torch.save(
                            {
                                "optimizer": training_run.optimizer.state_dict(),
                                "configs": training_run.model.configs,
                                "step": relative_step,
                                "val_loss": val_metrics["loss"],
                                "metrics": val_metrics,
                                "timestamp": timestamp,
                                "rng_state_pytorch": torch.get_rng_state(),
                                "rng_state_numpy": np.random.get_state(),
                                "rng_state_cuda": torch.cuda.get_rng_state_all()
                                if torch.cuda.is_available()
                                else None,
                            },
                            extra_info_path,
                        )

                        colored_print(
                            f"Lyla: Wow! We have a new personal best for the SSSM model at step {relative_step}. "
                            f"The validation loss improved to: {val_metrics['loss']:.4f}! "
                            f"Model checkpoint saved as {model_path} and other data saved as {extra_info_path}",
                            Colors.OKGREEN,
                        )
                    else:
                        patient_counter += 1
                        colored_print(
                            f"Lyla: No improvement in validation loss for the SSSM model for {patient_counter} eval periods. Current best loss: {best_val_loss:.4f}.",
                            Colors.WARNING,
                        )

                if patient_counter >= patience:
                    if main_process:
                        colored_print(
                            f"Lyla: We have reached the patience limit of {patience} for the SSSM model. Stopping the training early at step {relative_step}...",
                            Colors.FAIL,
                        )
                    break

            # Logging
            if main_process and relative_step % 5 == 0:
                colored_print(f"\nStep {relative_step:5d}", Colors.HEADER)
                colored_print(
                    f"Train Loss: {train_results['loss']:.6f} | Gradient Norm: {train_results['grad_norm']:.4f} | "
                    f"Step Time: {train_results['step_time']*1000:.4f}ms | sl/sec: {train_results['tokens_per_sec']:.4f}",
                    Colors.OKBLUE,
                )

                # Report learning rates for each parameter group
                # TODO: Check that the learning rates are being adjusted correctly.
                lr_reports = []
                for param_group in training_run.optimizer.param_groups:
                    lr_reports.append(f"{param_group['name']}: {param_group['lr']:.6f}")
                lr_report = "Learning Rates: " + " | ".join(lr_reports)
                colored_print(lr_report, Colors.OKCYAN)

        if patient_counter >= patience:
            break

    # Post-training processing
    if main_process:
        if best_checkpoint:
            model_checkpoint, extra_info = best_checkpoint
            best_model_path = os.path.join(checkpoint_dir, model_checkpoint)
            best_model_extra_info_path = os.path.join(checkpoint_dir, extra_info)

            if dist.is_initialized():
                # Load the best checkpoint on the main process and broadcast it to all processes
                if main_process:
                    # Load model state dict
                    state_dict = load_file(best_model_path, device=rank)
                    training_run.model.load_state_dict(state_dict)

                    # Load optimizer and other data
                    other_data = torch.load(
                        best_model_extra_info_path, map_location=f"cuda:{rank}"
                    )
                    training_run.optimizer.load_state_dict(other_data["optimizer"])
                dist.barrier()
            else:
                # Load model state dict
                state_dict = load_file(best_model_path, device="cpu")
                training_run.model.load_state_dict(state_dict)

                # Load optimizer and other data
                other_data = torch.load(best_model_extra_info_path, map_location="cpu")
                training_run.optimizer.load_state_dict(other_data["optimizer"])

            print("\nLyla: Here's the best model information for the SSSM model:")
            print(f"    Best model at step {best_model_step}")
            print(f"    Best model validation loss: {best_val_loss:.4f}")
            print(f"    Best model checkpoint saved at: {best_model_path}")
            print(f"    Best other data saved at: {best_model_extra_info_path}")

            # Save the training details to a file
            training_details = f"training_details_sssm_{timestamp}.txt"
            with open(training_details, "w") as f:
                f.write(
                    f"Training completed for SSSM on {args.task} with {controller} at: {datetime.now()}\n"
                )
                f.write(f"Best model step: {best_model_step}\n")
                f.write(f"Best model validation loss: {best_val_loss:.4f}\n")
                f.write(f"Best model checkpoint saved at: {best_model_path}\n")
                f.write(
                    f"Best model's extra info data saved at: {best_model_extra_info_path}\n"
                )
            print(
                f"Lyla: Congratulations on completing the training run for the SSSM model! Details are saved in {training_details}."
            )
        else:
            colored_print(
                "\nLyla: No best checkpoint found for the SSSM model. The model did not improve during training.",
                Colors.WARNING,
            )

        # Save the final results
        if main_process:
            save_results(args.task, controller, train_losses, "train_losses", timestamp)
            save_results(
                args.task,
                controller,
                val_losses,
                "val_losses",
                timestamp,
            )
            save_results(
                args.task, controller, val_time_steps, "val_time_steps", timestamp
            )
            save_results(args.task, controller, grad_norms, "grad_norms", timestamp)

            if not task["mujoco-v3"]:
                for metric, losses in metric_losses.items():
                    save_results(args.task, controller, losses, metric, timestamp)

            colored_print(
                "Lyla: It was a pleasure assisting you. Until next time!",
                Colors.OKGREEN,
            )


if __name__ == "__main__":
    main()
    if dist.is_initialized():
        cleanup()<|MERGE_RESOLUTION|>--- conflicted
+++ resolved
@@ -194,12 +194,8 @@
         n_embd: int = 29 if controller == "Ant-v1" else (4 if controller == "CartPole-v1" else 18)
         d_in = n_embd  # TODO: d_in is not exactly the same as n_embd
         d_out = n_embd
-<<<<<<< HEAD
-        sl: int = 1_000 if controller != "CartPole-v1" else 450
-=======
         d_proj = n_embd
         sl: int = 900
->>>>>>> 87318523
         configs = SSSMConfigs(
             n_layers=n_layers,
             n_embd=n_embd,
@@ -256,11 +252,7 @@
     stu_model = model.module if world_size > 1 else model
 
     # Data loader hyperparameters
-<<<<<<< HEAD
     bsz: int = 8
-=======
-    bsz: int = 4
->>>>>>> 87318523
     preprocess: bool = True
 
     # TODO: Put in v2 data (no controls)
@@ -346,7 +338,7 @@
 
     # Optimizer hyperparameters
     weight_decay: float = 1e-1
-    max_lr: float = 6e-4
+    max_lr: float = 1.5e-3
     min_lr: float = max_lr * 0.1
     
     # Adam hyperparameters, per the GPT-3 paper

--- conflicted
+++ resolved
@@ -200,11 +200,7 @@
         d_in = n_embd  # TODO: d_in is not exactly the same as n_embd
         d_out = n_embd
         d_proj = n_embd
-<<<<<<< HEAD
-        sl: int = 900
-=======
         sl: int = 1000
->>>>>>> 3b8e169e
         configs = SpectralSSMConfigs(
             n_layers=n_layers,
             n_embd=n_embd,
@@ -301,11 +297,7 @@
     # TODO: May need to condition the dataloader shift on mujoco-v3 task only?
     shift = 1
     train_loader = get_dataloader(
-<<<<<<< HEAD
-        # TODO: Put model here in new dataloader
-=======
         model="spectral_ssm",
->>>>>>> 3b8e169e
         data=train_data,
         task=args.task,
         controller=args.controller,
@@ -321,11 +313,7 @@
     )
 
     val_loader = get_dataloader(
-<<<<<<< HEAD
-        # TODO: Put model here in new dataloader
-=======
         model="spectral_ssm",
->>>>>>> 3b8e169e
         data=val_data,
         task=args.task,
         controller=args.controller,

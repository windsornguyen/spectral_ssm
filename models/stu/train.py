# =============================================================================#
# Authors: Isabel Liu, Windsor Nguyen
# File: train.py
# =============================================================================#

"""Training loop for STU sequence prediction."""

import argparse
from datetime import datetime
import os

import numpy as np
import torch
import torch.distributed as dist
from safetensors.torch import load_file, save_file
from torch.nn.parallel import DistributedDataParallel as DDP

from torch.nn import MSELoss
from losses.loss_ant import AntLoss
from losses.loss_cheetah import HalfCheetahLoss
from losses.loss_walker import Walker2DLoss
from losses.loss_cartpole import CartpoleLoss
from utils.dataloader import get_dataloader, split_data
from utils import experiment as exp
from models.stu.model import SpectralSSM, SpectralSSMConfigs
from utils.colors import Colors, colored_print
from utils.dist import setup, cleanup


def save_results(
    task, ctrl, data, name, ts, directory="results", prefix="sssm", meta=None
):
    """
    Save data to a file with enhanced flexibility and metadata support.

    Args:
        task (str): Task name.
        ctrl (str): Controller name.
        data (list or dict): Data to save.
        name (str): Data category name.
        ts (str): Timestamp.
        dir (str): Base directory for saving files.
        prefix (str): File name prefix.
        meta (dict): Additional metadata to save.

    Returns:
        str: Path of the saved file.
    """
    path = os.path.join(directory, task, prefix)
    os.makedirs(path, exist_ok=True)

    fname = f"{prefix}-{ctrl}-{name}-{ts}.txt"
    fpath = os.path.join(path, fname)

    with open(fpath, "w") as f:
        if meta:
            for k, v in meta.items():
                f.write(f"# {k}: {v}\n")
            f.write("\n")

        if isinstance(data, dict):
            for k, v in data.items():
                f.write(f"# {k}\n")
                for item in v:
                    f.write(f"{item}\n")
                f.write("\n")
        else:
            for item in data:
                f.write(f"{item}\n")

    print(f"Data saved to {fpath}")
    return fpath


# Example: `torchrun -m --nproc_per_node=1 models.stu.train --controller Ant-v1 --task mujoco-v3`
def main() -> None:
    torch.set_float32_matmul_precision("high")  # Enable CUDA TensorFloat-32

    # Process command line flags
    parser = argparse.ArgumentParser(
        description="Training script for sequence prediction"
    )
    parser.add_argument(
        "--controller",
        type=str,
        default="Ant-v1",
        choices=["Ant-v1", "HalfCheetah-v1", "Walker2D-v1", "CartPole-v1"],
        help="Controller to use for the MuJoCo environment. Defaults to Ant-v1.",
    )
    parser.add_argument(
        "--task",
        type=str,
        default="mujoco-v3",
        choices=[
            "mujoco-v1",  # Predict state trajectories, incl. controls as input
            "mujoco-v2",  # Predict state trajectories, w/o incl. controls as input
            "mujoco-v3",  # Predict state trajectories using a unified representation
        ],
        help="Task to train on. Defaults to mujoco-v3.",
    )
    parser.add_argument(
        "--della",
        type=bool,
        default=True,
        help="Training on the Princeton Della cluster. Defaults to True.",
        # NOTE: You MUST run with `torchrun` for this to work in the general setting.
    )

    args = parser.parse_args()

    controller = args.controller
    task = {
        "mujoco-v1": args.task == "mujoco-v1",
        "mujoco-v2": args.task == "mujoco-v2",
        "mujoco-v3": args.task == "mujoco-v3",
    }

    # Defaults specific to the Princeton HPC cluster; modify to your own setup.
    # device, local_rank, rank, world_size, num_workers, main_process = setup(args)
    device, local_rank, rank, world_size, main_process = setup(args)

    if main_process:
        colored_print(
            "\nLyla: Greetings! I'm Lyla, your friendly neighborhood AI training assistant.",
            Colors.OKBLUE,
        )

    # Prepare directories for training and plotting
    checkpoint_dir: str = "checkpoints"
    landscape_dir: str = "landscapes"
    if main_process:
        if not os.path.exists(checkpoint_dir):
            os.makedirs(checkpoint_dir, exist_ok=True)
        if not os.path.exists("results/"):
            os.makedirs("results/")
        if not os.path.exists(landscape_dir):
            os.makedirs(landscape_dir, exist_ok=True)

    # Shared hyperparameters
    # TODO: Make these argparse arguments eventually else default to these.
    n_layers: int = 2
<<<<<<< HEAD
    embd_scale: int = 1
=======
    embd_scale: int = 2
>>>>>>> 7c8e0329
    mlp_scale: int = 4
    bias: bool = False
    dropout: float = 0.0
    num_eigh: int = 16
    k_y: int = 2
    k_u: int = 3
    learnable_m_y: bool = True
    alpha: float = 0.9  # 0.9 deemed "uniformly optimal" in the paper
    use_ar_y: bool = False
    use_ar_u: bool = True
    use_hankel_L: bool = False

    # MoE
    moe: bool = True
    num_experts: int = 3
    num_experts_per_timestep: int = 2

    if not task["mujoco-v3"]:
        if controller == "Ant-v1":
            loss_fn = AntLoss()
        elif controller == "HalfCheetah-v1":
            loss_fn = HalfCheetahLoss()
        elif controller == "Walker2D-v1":
            loss_fn = Walker2DLoss()
        elif controller == "CartPole-v1":
            loss_fn = CartpoleLoss()
        else:
            loss_fn = None
    else:
        loss_fn = MSELoss()

    # Task-specific hyperparameters
    if task["mujoco-v1"]:
        d_in: int = 24 if controller != "Ant-v1" else 37
        n_embd = embd_scale * d_in  # TODO: d_in is not exactly the same as n_embd
        d_proj: int = 18 if controller != "Ant-v1" else 29
        sl: int = 1000

    elif task["mujoco-v2"]:
        d_in: int = 29 if controller == "Ant-v1" else (4 if controller == "CartPole-v1" else 18)
        n_embd = embd_scale * d_in  # TODO: d_in is not exactly the same as n_embd
        d_proj = d_in
        sl: int = 1000

    elif task["mujoco-v3"]:
        RESNET_D_OUT: int = 512  # ResNet-18 output dim
        RESNET_FEATURE_SIZE: int = 1
        d_in: int = RESNET_D_OUT * RESNET_FEATURE_SIZE**2
        n_embd = embd_scale * d_in
        d_proj = d_in
        sl: int = 300
    
    configs = SpectralSSMConfigs(
        n_layers=n_layers,
        n_embd=n_embd,
        d_in=d_in,
        d_proj=d_proj,
        sl=sl,
        mlp_scale=mlp_scale,
        bias=bias,
        dropout=dropout,
        num_eigh=num_eigh,
        k_y=k_y,
        k_u=k_u,
        learnable_m_y=learnable_m_y,
        alpha=alpha,
        use_ar_y=use_ar_y,
        use_ar_u=use_ar_u,
        use_hankel_L=use_hankel_L,

        # MoE
        moe=moe,
        num_experts=num_experts,
        num_experts_per_timestep=num_experts_per_timestep,

        loss_fn=loss_fn,
        controls={"task": args.task, "controller": controller},
        device=device,
    )

    model = SpectralSSM(configs).to(device)
    # model = torch.compile(model)
    if world_size > 1:
        model = DDP(model, device_ids=[local_rank], gradient_as_bucket_view=True)
    stu_model = model.module if world_size > 1 else model
    flops, mfu = None, None
        
    # Data loader hyperparameters
    bsz: int = 2
    preprocess: bool = True

    # TODO: Put in v2 data (no controls)
    mujoco_v1_base = f"data/mujoco-v1/{args.controller}/"
    mujoco_v2_base = f"data/mujoco-v2/{args.controller}/"
    mujoco_v3_base = f"data/mujoco-v3/{args.controller}/"

    # Initialize dataset variable
    dataset = None

    # Handle mujoco-v1 and mujoco-v2 tasks
    if args.task in ["mujoco-v1", "mujoco-v2"]:
        base_path = mujoco_v1_base if args.task == "mujoco-v1" else mujoco_v2_base
        train_data = {
            "inputs": f"{base_path}/train_inputs.npy",
            "targets": f"{base_path}/train_targets.npy",
        }
        val_data = {
            "inputs": f"{base_path}/val_inputs.npy",
            "targets": f"{base_path}/val_targets.npy",
        }
    elif args.task == "mujoco-v3":
        dataset = torch.load(
            f"{mujoco_v3_base}{args.controller}_ResNet-18.pt", map_location=device
        )
        train_data, val_data = split_data(dataset, train_ratio=0.8)

    else:
        raise ValueError("Invalid task")

    # TODO: May need to condition the dataloader shift on mujoco-v3 task only?
    shift = 1
<<<<<<< HEAD
    eps = (1e-5,)
    noise = 0.0
=======
    eps=1e-5,
    noise = 0.5
>>>>>>> 7c8e0329
    noise_frequency = 0.2

    train_loader = get_dataloader(
        # TODO: Generalize model= to argparse
        # and in general make a training script file
        # that argparses everything and runs the right file based off that.
        model="spectral_ssm",
        data=train_data,
        task=args.task,
        controller=args.controller,
        bsz=bsz,
        shift=shift,
        preprocess=preprocess,
        shuffle=True,
        pin_memory=True,
        distributed=world_size > 1,
        local_rank=local_rank,
        world_size=world_size,
<<<<<<< HEAD
        sl=sl,
=======
        sl=None,
>>>>>>> 7c8e0329
        noise=noise,
        noise_frequency=noise_frequency,
        eps=eps,
        device=device,
    )

    val_loader = get_dataloader(
        model="spectral_ssm",
        data=val_data,
        task=args.task,
        controller=args.controller,
        bsz=bsz,
        shift=shift,
        preprocess=preprocess,
        shuffle=False,
        pin_memory=True,
        distributed=world_size > 1,
        local_rank=local_rank,
        world_size=world_size,
<<<<<<< HEAD
        sl=sl,
=======
        sl=None,
>>>>>>> 7c8e0329
        noise=noise,
        noise_frequency=noise_frequency,
        eps=eps,
        device=device,
    )

    # General training hyperparameters
    training_stu = True
    num_epochs: int = 3
    steps_per_epoch = len(train_loader)
    num_steps: int = steps_per_epoch * num_epochs
    dilation: int = 1
    warmup_steps: int = num_steps // 8
    eval_period: int = num_steps // 16

    if main_process:
        colored_print(f"\nUsing batch size: {bsz}", Colors.OKCYAN)
        colored_print(f"Number of epochs: {num_epochs}", Colors.OKCYAN)
        colored_print(f"Steps per epoch: {steps_per_epoch}", Colors.OKCYAN)
        colored_print(f"=> Number of training steps: {num_steps}", Colors.OKCYAN)

    # General training variables
    patient_counter = 0
    best_val_loss = float("inf")
    best_model_step = 0
    best_checkpoint = None

    # Number of non-improving eval periods before early stopping
    patience: int = 10

    # Optimizer hyperparameters
    weight_decay: float = 1e-1
    max_lr: float = 1.8e-3
    min_lr: float = max_lr * 0.1

    # Adam hyperparameters, per the GPT-3 paper
    betas = (0.9, 0.95)
    eps = 1e-8
    use_amsgrad = False
    optimizer_settings = (
        warmup_steps,
        num_steps,
        max_lr,
        min_lr,
        betas,
        eps,
        weight_decay,
        use_amsgrad,
    )

    training_run = exp.Experiment(
        model=stu_model,
        task=task,
        loss_fn=loss_fn,
        bsz=bsz,
        sl=sl,
        optimizer_settings=optimizer_settings,
        training_stu=training_stu,
        world_size=world_size,
        main_process=main_process,
        device=device,
    )

    # Lists to store losses and metrics
    train_losses = []
    val_losses = []
    val_time_steps = []
    grad_norms = []

    if not task["mujoco-v3"]:
        metric_losses = {
            "coordinate_loss": [],
            "orientation_loss": [],
            "angle_loss": [],
            "coordinate_velocity_loss": [],
            "angular_velocity_loss": [],
        }

    if main_process:
        msg = f"\nLyla: We'll be training the spectral SSM model on the {args.task} task with {controller}"
        if world_size > 1:
            colored_print(
                f"{msg} with {device} today on rank {rank + 1}/{world_size}"
                f" utilizing {world_size} distributed processes.",
                Colors.HEADER,
            )
        else:
            colored_print(f"{msg} with {device} today.", Colors.OKCYAN)

    # Training loop
    timestamp = datetime.now().strftime("%Y-%m-%d-%H-%M-%S")
    for epoch in range(num_epochs):
        for step, (inputs, targets) in enumerate(train_loader):
            relative_step = epoch * steps_per_epoch + step
            last_step = relative_step == num_steps - 1

            # Perform a training step
            train_results = training_run.step(inputs, targets, relative_step)
            train_losses.append(train_results["loss"])
            grad_norms.append(train_results["grad_norm"])

            if not task["mujoco-v3"]:
                for k, v in train_results.items():
                    if k in metric_losses:
                        metric_losses[k].append(v)

            # Periodically evaluate the model on validation set
            if relative_step % (eval_period // dilation) == 0 or last_step:
                if main_process:
                    colored_print(
                        f"\nLyla: Evaluating the spectral SSM model at step {relative_step}.",
                        Colors.OKCYAN,
                    )
                val_metrics = training_run.evaluate(val_loader)

                val_losses.append(val_metrics["loss"])
                val_time_steps.append(relative_step)

                if main_process:
                    colored_print(
                        f"\nValidation Loss: {val_metrics['loss']:.4f}.",
                        Colors.OKCYAN,
                    )

                    if val_metrics["loss"] < best_val_loss:
                        best_val_loss = val_metrics["loss"]
                        best_model_step = relative_step
                        patient_counter = 0

                        # Construct paths for model checkpoint and extra info
                        model_checkpoint = f"sssm-{controller}-model_step-{relative_step}-{timestamp}.pt"
                        model_path = os.path.join(checkpoint_dir, model_checkpoint)

                        extra_info = f"sssm-{controller}-other_step-{relative_step}-{timestamp}.pt"
                        extra_info_path = os.path.join(checkpoint_dir, extra_info)

                        best_checkpoint = (model_checkpoint, extra_info)

                        # Save model state dict using safetensors
                        save_file(training_run.model.state_dict(), model_path)

                        # Save optimizer state and other metadata using torch.save
                        torch.save(
                            {
                                "optimizer": training_run.optimizer.state_dict(),
                                "configs": training_run.model.configs,
                                "step": relative_step,
                                "val_loss": val_metrics["loss"],
                                "metrics": val_metrics,
                                "timestamp": timestamp,
                                "rng_state_pytorch": torch.get_rng_state(),
                                "rng_state_numpy": np.random.get_state(),
                                "rng_state_cuda": torch.cuda.get_rng_state_all()
                                if torch.cuda.is_available()
                                else None,
                            },
                            extra_info_path,
                        )

                        colored_print(
                            f"Lyla: Wow! We have a new personal best for the spectral SSM model at step {relative_step}. "
                            f"The validation loss improved to: {val_metrics['loss']:.4f}! "
                            f"Model checkpoint saved as {model_path} and other data saved as {extra_info_path}",
                            Colors.OKGREEN,
                        )
                    else:
                        patient_counter += 1
                        colored_print(
                            f"Lyla: No improvement in validation loss for the spectral SSM model for {patient_counter} eval periods. Current best loss: {best_val_loss:.4f}.",
                            Colors.WARNING,
                        )

                if patient_counter >= patience:
                    if main_process:
                        colored_print(
                            f"Lyla: We have reached the patience limit of {patience} for the spectral SSM model. Stopping the training early at step {relative_step}...",
                            Colors.FAIL,
                        )
                    break

            # Logging
            if main_process and relative_step % 10 == 0:
                colored_print(f"\nStep {relative_step:5d}", Colors.HEADER)

                if "flops" in train_results:
                    flops = train_results["flops"]

                if "mfu" in train_results:
                    mfu = train_results["mfu"]

                flops_str = (
                    f"FLOPS/traj: {flops:.4f}"
                    if flops is not None
                    else "FLOPS/traj: N/A"
                )
                mfu_str = f"Est. MFU: {mfu:.4f}" if mfu is not None else "Est. MFU: N/A"

                colored_print(
                    f"Train Loss: {train_results['loss']:.6f} | Gradient Norm: {train_results['grad_norm']:.4f} | "
                    f"Step Time: {train_results['step_time']*1000:.4f}ms | sl/sec: {train_results['tokens_per_sec']:.4f} | "
                    f"{flops_str} | {mfu_str}",
                    Colors.OKBLUE,
                )

                # Report learning rates for each parameter group
                # TODO: Check that the learning rates are being adjusted correctly.
                lr_reports = []
                for param_group in training_run.optimizer.param_groups:
                    lr_reports.append(f"{param_group['name']}: {param_group['lr']:.6f}")
                lr_report = "Learning Rates: " + " | ".join(lr_reports)
                colored_print(lr_report, Colors.OKCYAN)

        if patient_counter >= patience:
            break

    # Post-training processing
    if main_process:
        if best_checkpoint:
            model_checkpoint, extra_info = best_checkpoint
            best_model_path = os.path.join(checkpoint_dir, model_checkpoint)
            best_model_extra_info_path = os.path.join(checkpoint_dir, extra_info)

            if dist.is_initialized():
                # Load the best checkpoint on the main process and broadcast it to all processes
                if main_process:
                    # Load model state dict
                    state_dict = load_file(best_model_path, device=rank)
                    training_run.model.load_state_dict(state_dict)

                    # Load optimizer and other data
                    other_data = torch.load(
                        best_model_extra_info_path, map_location=f"cuda:{rank}"
                    )
                    training_run.optimizer.load_state_dict(other_data["optimizer"])
                dist.barrier()
            else:
                # Load model state dict
                state_dict = load_file(best_model_path, device="cpu")
                training_run.model.load_state_dict(state_dict)

                # Load optimizer and other data
                other_data = torch.load(best_model_extra_info_path, map_location="cpu")
                training_run.optimizer.load_state_dict(other_data["optimizer"])

            print(
                "\nLyla: Here's the best model information for the spectral SSM model:"
            )
            print(f"    Best model at step {best_model_step}")
            print(f"    Best model validation loss: {best_val_loss:.4f}")
            print(f"    Best model checkpoint saved at: {best_model_path}")
            print(f"    Best other data saved at: {best_model_extra_info_path}")

            # Save the training details to a file
            training_details = f"training_details_sssm_{timestamp}.txt"
            with open(training_details, "w") as f:
                f.write(
                    f"Training completed for the spectral SSM on {args.task} with {controller} at: {datetime.now()}\n"
                )
                f.write(f"Best model step: {best_model_step}\n")
                f.write(f"Best model validation loss: {best_val_loss:.4f}\n")
                f.write(f"Best model checkpoint saved at: {best_model_path}\n")
                f.write(
                    f"Best model's extra info data saved at: {best_model_extra_info_path}\n"
                )
            print(
                f"Lyla: Congratulations on completing the training run for the spectral SSM model! Details are saved in {training_details}."
            )
        else:
            colored_print(
                "\nLyla: No best checkpoint found for the spectral SSM model. The model did not improve during training.",
                Colors.WARNING,
            )

        # Save the final results
        if main_process:
            save_results(args.task, controller, train_losses, "train_losses", timestamp)
            save_results(
                args.task,
                controller,
                val_losses,
                "val_losses",
                timestamp,
            )
            save_results(
                args.task, controller, val_time_steps, "val_time_steps", timestamp
            )
            save_results(args.task, controller, grad_norms, "grad_norms", timestamp)

            if not task["mujoco-v3"]:
                for metric, losses in metric_losses.items():
                    save_results(args.task, controller, losses, metric, timestamp)

            colored_print(
                "Lyla: It was a pleasure assisting you. Until next time!",
                Colors.OKGREEN,
            )

    # if main_process:
    #     colored_print("Generating loss landscape...", Colors.HEADER)
    #     landscape_output_path = os.path.join(
    #         landscape_dir, f"loss_landscape_{timestamp}.pt"
    #     )
    #     landscape_data = training_run.generate_loss_landscape(
    #         train_loader, landscape_output_path
    #     )
    #     training_run.save_loss_landscape(
    #         landscape_data, 
    #         landscape_output_path,
    #         convert_to_vtk=True, 
    #         surf_name="train_loss", 
    #         log=True, 
    #         zmax=10, 
    #         interp=1000
    #     )
    #     colored_print(
    #         f"Loss landscape saved to {landscape_output_path}", Colors.OKGREEN
    #     )

    #     # Generate and save visualization
    #     vis_output_path = os.path.join(
    #         landscape_dir, f"loss_landscape_vis_{timestamp}.png"
    #     )
    #     training_run.visualize_loss_landscape(landscape_data, vis_output_path)
    #     colored_print(
    #         f"Loss landscape visualization saved to {vis_output_path}", Colors.OKGREEN
    #     )


if __name__ == "__main__":
    main()
    if dist.is_initialized():
        cleanup()<|MERGE_RESOLUTION|>--- conflicted
+++ resolved
@@ -139,11 +139,7 @@
     # Shared hyperparameters
     # TODO: Make these argparse arguments eventually else default to these.
     n_layers: int = 2
-<<<<<<< HEAD
     embd_scale: int = 1
-=======
-    embd_scale: int = 2
->>>>>>> 7c8e0329
     mlp_scale: int = 4
     bias: bool = False
     dropout: float = 0.0
@@ -265,13 +261,8 @@
 
     # TODO: May need to condition the dataloader shift on mujoco-v3 task only?
     shift = 1
-<<<<<<< HEAD
-    eps = (1e-5,)
+    eps = 1e-5
     noise = 0.0
-=======
-    eps=1e-5,
-    noise = 0.5
->>>>>>> 7c8e0329
     noise_frequency = 0.2
 
     train_loader = get_dataloader(
@@ -290,11 +281,7 @@
         distributed=world_size > 1,
         local_rank=local_rank,
         world_size=world_size,
-<<<<<<< HEAD
         sl=sl,
-=======
-        sl=None,
->>>>>>> 7c8e0329
         noise=noise,
         noise_frequency=noise_frequency,
         eps=eps,
@@ -314,11 +301,7 @@
         distributed=world_size > 1,
         local_rank=local_rank,
         world_size=world_size,
-<<<<<<< HEAD
         sl=sl,
-=======
-        sl=None,
->>>>>>> 7c8e0329
         noise=noise,
         noise_frequency=noise_frequency,
         eps=eps,
